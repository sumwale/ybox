# This workflow will install Python dependencies, run tests and lint with multiple Python versions.
# For more information see:
#   https://docs.github.com/en/actions/automating-builds-and-tests/building-and-testing-python

name: Python tests

on:
  workflow_dispatch:
  push:
    branches: ['main']
  pull_request:
    types: [ready_for_review]
  issue_comment:
    types: [created]

jobs:
  build:

    if: ${{ github.event_name != 'issue_comment' || (github.event_name == 'issue_comment' && github.event.issue.pull_request && github.event.comment.body == '/test') }}

    runs-on: ${{ matrix.os }}
    strategy:
      fail-fast: false
      matrix:
        python-version: ['3.9', '3.10', '3.11', '3.12']
        os: [ubuntu-22.04]

    steps:
    - name: Use Docker in rootless mode
      uses: ScribeMD/rootless-docker@0.2.2
    - uses: actions/checkout@v4
<<<<<<< HEAD
    - name: Checkout branch for PR comment and get SHA
      id: 'get-sha'
      if: ${{ github.event_name == 'issue_comment' }}
      run: |
        gh pr checkout $PR_NO --repo $REPO >/dev/null 2>/dev/null
        echo ::set-output name=sha::$(gh pr view $PR_NO --repo $REPO --json headRefOid --jq '.headRefOid')
=======
    - name: Checkout branch for PR and output SHA
      id: 'get-sha'
      if: ${{ github.event_name == 'issue_comment' }}
      run: |
        gh pr checkout $PR_NO --repo $REPO
        echo "sha=$(gh pr view $PR_NO --repo $REPO --json headRefOid --jq '.headRefOid')" >> $GITHUB_OUTPUT
>>>>>>> deb006dc
      env:
        REPO: ${{ github.repository }}
        PR_NO: ${{ github.event.issue.number }}
        GITHUB_TOKEN: ${{ secrets.GITHUB_TOKEN }}
    - name: Set status as pending
<<<<<<< HEAD
      if: ${{ github.event_name == 'issue_comment' }}
=======
      if: ${{ github.event_name == 'issue_comment' && matrix.python-version == '3.9' }}
>>>>>>> deb006dc
      uses: myrotvorets/set-commit-status-action@master
      with:
        sha: ${{ steps.get-sha.outputs.sha }}
        token: ${{ secrets.GITHUB_TOKEN }}
        status: pending
    - name: Set up Python ${{ matrix.python-version }}
      uses: actions/setup-python@v5
      with:
        python-version: ${{ matrix.python-version }}
    - name: Install dependencies
      run: |
        python -m pip install --upgrade pip
        pip install --upgrade tox-gh>=1.3
    - name: Run tox actions
      run: tox -- -s
    - name: Set status as ${{ job.status }}
<<<<<<< HEAD
      if: ${{ github.event_name == 'issue_comment' }}
=======
      if: ${{ github.event_name == 'issue_comment' && matrix.python-version == '3.9' }}
>>>>>>> deb006dc
      uses: myrotvorets/set-commit-status-action@master
      with:
        sha: ${{ steps.get-sha.outputs.sha }}
        token: ${{ secrets.GITHUB_TOKEN }}
        status: ${{ job.status }}<|MERGE_RESOLUTION|>--- conflicted
+++ resolved
@@ -9,7 +9,7 @@
   push:
     branches: ['main']
   pull_request:
-    types: [ready_for_review]
+    types: [ready_for_review, review_requested]
   issue_comment:
     types: [created]
 
@@ -29,31 +29,18 @@
     - name: Use Docker in rootless mode
       uses: ScribeMD/rootless-docker@0.2.2
     - uses: actions/checkout@v4
-<<<<<<< HEAD
-    - name: Checkout branch for PR comment and get SHA
-      id: 'get-sha'
-      if: ${{ github.event_name == 'issue_comment' }}
-      run: |
-        gh pr checkout $PR_NO --repo $REPO >/dev/null 2>/dev/null
-        echo ::set-output name=sha::$(gh pr view $PR_NO --repo $REPO --json headRefOid --jq '.headRefOid')
-=======
     - name: Checkout branch for PR and output SHA
       id: 'get-sha'
       if: ${{ github.event_name == 'issue_comment' }}
       run: |
         gh pr checkout $PR_NO --repo $REPO
         echo "sha=$(gh pr view $PR_NO --repo $REPO --json headRefOid --jq '.headRefOid')" >> $GITHUB_OUTPUT
->>>>>>> deb006dc
       env:
         REPO: ${{ github.repository }}
         PR_NO: ${{ github.event.issue.number }}
         GITHUB_TOKEN: ${{ secrets.GITHUB_TOKEN }}
     - name: Set status as pending
-<<<<<<< HEAD
-      if: ${{ github.event_name == 'issue_comment' }}
-=======
       if: ${{ github.event_name == 'issue_comment' && matrix.python-version == '3.9' }}
->>>>>>> deb006dc
       uses: myrotvorets/set-commit-status-action@master
       with:
         sha: ${{ steps.get-sha.outputs.sha }}
@@ -70,11 +57,7 @@
     - name: Run tox actions
       run: tox -- -s
     - name: Set status as ${{ job.status }}
-<<<<<<< HEAD
-      if: ${{ github.event_name == 'issue_comment' }}
-=======
       if: ${{ github.event_name == 'issue_comment' && matrix.python-version == '3.9' }}
->>>>>>> deb006dc
       uses: myrotvorets/set-commit-status-action@master
       with:
         sha: ${{ steps.get-sha.outputs.sha }}
