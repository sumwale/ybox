--- conflicted
+++ resolved
@@ -109,11 +109,7 @@
 #   else the image size may get nearly doubled)
 groupadd -g $gid $group
 echo_color "$fg_blue" "Added group '$group'"
-<<<<<<< HEAD
-useradd -m -g $group \
-=======
 useradd -m -g $group -G $secondary_groups \
->>>>>>> 9848da84
   -u $uid -d /home/$user -s /bin/bash -c "$name" $user
 usermod --lock $user
 
